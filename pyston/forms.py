from __future__ import unicode_literals

from dateutil import parser
import six

from django import forms
from django.core.exceptions import ValidationError, ImproperlyConfigured
from django.utils.translation import ugettext
from django.utils.encoding import force_text, force_str
from django.http.response import Http404

from chamber.shortcuts import get_object_or_none
from chamber.utils.decorators import classproperty

from .conf import settings as pyston_settings
from .exception import DataInvalidException, RESTException
from .utils.compatibility import get_reverse_field_name, get_model_from_relation, is_reverse_many_to_many
from .utils.helpers import str_to_class


class RESTMetaOptions(object):

    def __init__(self, **kwargs):
        rest_meta_kwargs = {
            'auto_reverse': pyston_settings.AUTO_REVERSE,
        }
        rest_meta_kwargs.update(kwargs)
        for k, v in rest_meta_kwargs.items():
            setattr(self, k, v)


def get_rest_meta_dict(form_cls):
    rest_meta_dict = {}
    for base in form_cls.__bases__[:-1]:
        if isinstance(base, RESTFormMixin):
            rest_meta_dict.update(base._get_rest_meta_dict())
    if hasattr(form_cls, 'RESTMeta'):
        rest_meta_dict.update({k: v for k, v in form_cls.RESTMeta.__dict__.items() if not k.startswith('_')})
    return rest_meta_dict


class RESTFormMixin(object):

    def __init__(self, *args, **kwargs):
        self.origin_initial = kwargs.get('initial', {})
        self.partial_update = kwargs.pop('partial_update', False)
        super(RESTFormMixin, self).__init__(*args, **kwargs)

    def is_invalid(self):
        """
        Validate input data. It uses django forms
        """
        errors = {}
        if not self.is_valid():
            errors = dict([(k, v[0]) for k, v in self.errors.items()])

        if '__all__' in errors:
            del errors['__all__']

        non_field_errors = self.non_field_errors()
        if non_field_errors:
            errors['non-field-errors'] = non_field_errors

        if errors:
            return errors

        return False

    @classproperty
    @classmethod
    def _rest_meta(cls):
        return RESTMetaOptions(**get_rest_meta_dict(cls))

    def is_valid(self):
        self.origin_data = self.data
        # For partial update is used model values
        # for other cases is used only default values and redefined initial values during form initialization
        self._merge_from_initial(self.initial if self.partial_update else self.origin_initial)
        return super(RESTFormMixin, self).is_valid()

    """
    Subclass of `forms.ModelForm` which makes sure
    that the initial values are present in the form
    data, so you don't have to send all old values
    for the form to actually validate. Django does not
    do this on its own, which is really annoying.
    """
    def _merge_from_initial(self, initial):
        self.data = self.data.copy()
        filt = lambda v: v not in self.data.keys()
        for field_name in filter(filt, self.fields.keys()):
            field = self.fields[field_name]
            self.data[field_name] = field.prepare_value(initial.get(field_name, field.initial))


class AllFieldsUniqueValidationModelForm(forms.ModelForm):

    def validate_unique(self):
        try:
            self.instance.validate_unique()
        except ValidationError as e:
            self._update_errors(e)


class RESTModelForm(RESTFormMixin, AllFieldsUniqueValidationModelForm):
    pass


class RelatedField(object):

    def __init__(self, resource_class=None):
        self.resource_class = resource_class

    def _get_resource(self, model, request):
        from .serializer import get_resource_class_or_none

        resource_class = self.resource_class

        if isinstance(resource_class, six.string_types):
            resource_class = str_to_class(resource_class)
        elif resource_class is None:
            resource_class = get_resource_class_or_none(model)
        assert resource_class, 'Missing resource for model {}'.format(model)
        return resource_class(request)

    def _flat_object_to_pk(self, pk_field_name, data):
        if isinstance(data, dict):
            try:
                return data[pk_field_name]
            except KeyError:
                raise DataInvalidException(ugettext('Data must contain primary key: {}').format(pk_field_name))
        else:
            return data

    def _delete_related_object(self, resource, data, via):
        try:
             resource.delete_obj_with_pk(self._flat_object_to_pk(resource.pk_field_name, data), via)
        except (DataInvalidException, RESTException) as ex:
            raise DataInvalidException(ex.errors if isinstance(ex.errors, dict) else {'error': ex.errors})
        except Http404:
            raise DataInvalidException({'error': ugettext('Object does not exist')})

    def _create_or_update_related_object(self, resource, data, via, partial_update):
        if not isinstance(data, dict):
            raise DataInvalidException({'error': ugettext('Data must be object')})

        try:
            return resource.create_or_update(resource.update_deserialized_data(data), via, partial_update)
        except (DataInvalidException, RESTException) as ex:
            raise DataInvalidException(ex.errors)

    def create_update_or_remove(self, parent_inst, data, via, request, partial_update, form):
        raise NotImplementedError

    def _add_parent_inst_to_obj_data(self, parent_inst, field_name, data):
        data = data.copy()
        data[field_name] = parent_inst.pk
        return data

    def _create_and_return_new_object_pk_list(self, resource, parent_inst, via, data, partial_update,
                                              created_via_field_name=None):
        errors = []
        result = []
        for i, obj_data in enumerate(data):
            if not isinstance(obj_data, dict):
                obj_data = {resource.pk_field_name: force_text(obj_data)}

            try:
                if created_via_field_name:
                    obj_data = self._add_parent_inst_to_obj_data(parent_inst, created_via_field_name, obj_data)

                if set(obj_data.keys()) ^ {resource.pk_field_name}:
                    result.append(self._create_or_update_related_object(resource, obj_data, via, partial_update).pk)
                else:

                    result.append(obj_data[resource.pk_field_name])
            except DataInvalidException as ex:
                rel_obj_errors = ex.errors
                rel_obj_errors['_index'] = i
                errors.append(rel_obj_errors)

        if errors:
            raise DataInvalidException(errors)
        return result


class DirectRelatedField(RelatedField):

    def __init__(self, form, field_name, resource_class=None):
        super(DirectRelatedField, self).__init__(resource_class)
        self.form = form
        self.form_field = self.form.fields[field_name]
        self.field_name = field_name


class SingleRelatedField(DirectRelatedField):

    def create_update_or_remove(self, parent_inst, data, via, request, partial_update, form):
        if isinstance(data, dict):
            resource = self._get_resource(self.form_field.queryset.model, request)
            return self._create_or_update_related_object(resource, data, via, partial_update).pk
        else:
            return data


class MultipleRelatedField(DirectRelatedField):

    def _update_related_objects(self, resource, parent_inst, via, data, partial_update):
        if isinstance(data, (tuple, list)):
            return self._create_and_return_new_object_pk_list(resource, parent_inst, via, data, partial_update)
        else:
            raise DataInvalidException(ugettext('Data must be a collection'))

    def create_update_or_remove(self, parent_inst, data, via, request, partial_update, form):
        resource = self._get_resource(self.form_field.queryset.model, request)
        return self._update_related_objects(resource, parent_inst, via, data, partial_update)


class MultipleStructuredRelatedField(MultipleRelatedField):

    def _remove_related_objects(self, resource, parent_inst, via, data, values):
        errors = []
        result = [force_text(val) for val in values]
        for i, obj in enumerate(data):
            try:
                pk = force_text(self._flat_object_to_pk(resource.pk_field_name, obj))
                if pk in result:
                    result.remove(pk)
                else:
                    errors.append({'error': ugettext('Object does not exist in selected data'), '_index': i})
            except (DataInvalidException, RESTException) as ex:
                rel_obj_errors = ex.errors if isinstance(ex.errors, dict) else {'error': ex.errors}
                rel_obj_errors['_index'] = i
                errors.append(rel_obj_errors)
        if errors:
            raise DataInvalidException(errors)
        return result

    def _add_related_objects(self, resource, parent_inst, via, data, values, partial_update):
        if isinstance(data, (tuple, list)):
            return values + self._create_and_return_new_object_pk_list(resource, parent_inst, via, data, partial_update)
        else:
            raise DataInvalidException(ugettext('Data must be a collection'))

    def _add_and_remove_structured_objects(self, resource, parent_inst, via, data, partial_update):
        errors = {}
        values = self.form_field.prepare_value(
            self.form.initial.get(self.field_name, self.form_field.initial)
        ) or []
        if 'remove' in data:
            try:
                values = self._remove_related_objects(resource, parent_inst, via, data.get('remove'), values)
            except DataInvalidException as ex:
                errors['remove'] = ex.errors
        if 'add' in data:
            try:
                values = self._add_related_objects(resource, parent_inst, via, data.get('add'), values, partial_update)
            except DataInvalidException as ex:
                errors['add'] = ex.errors
        if errors:
            raise DataInvalidException(errors)
        else:
            return values

    def _update_structured_object(self, resource, parent_inst, via, data, partial_update):
        if 'set' in data:
            if {'remove', 'add'} & set(data.keys()):
                raise DataInvalidException(ugettext('set cannot be together with add or remove'))
            try:
                return super(MultipleStructuredRelatedField, self)._update_related_objects(
                    resource, parent_inst, via, data.get('set'), partial_update
                )
            except DataInvalidException as ex:
                raise DataInvalidException({'set': ex.errors})
        else:
            return self._add_and_remove_structured_objects(resource, parent_inst, via, data, partial_update)

    def _update_related_objects(self, resource, parent_inst, via, data, partial_update):
        if isinstance(data, dict):
            return self._update_structured_object(resource, parent_inst, via, data, partial_update)
        else:
            return super(MultipleStructuredRelatedField, self)._update_related_objects(
                resource, parent_inst, via, data, partial_update
            )


class ReverseField(RelatedField):

    def __init__(self, reverse_field_name, extra_data=None, resource_class=None):
        super(ReverseField, self).__init__(resource_class)
        self.reverse_field_name = reverse_field_name
        self.extra_data = extra_data

    def _get_extra_data(self, parent_inst):
        return self.extra_data


class ReverseSingleField(ReverseField):

    def _get_obj_or_none(self, model, parent_inst, field_name):
        return None

    def _remove(self, resource, parent_inst, related_obj, field_name, via):
        self._delete_related_object(
            resource, {resource.pk_field_name: related_obj.pk}, via
        )

    def _create_or_update(self, resource, parent_inst, related_obj, field_name, via, data, partial_update):
        if not isinstance(data, dict):
            obj_data = {resource.pk_field_name: force_text(data)}
        else:
            obj_data = data.copy()

        extra_data = self._get_extra_data(parent_inst)
        if extra_data:
            obj_data.update(extra_data)

        if resource.pk_field_name not in obj_data and related_obj:
            obj_data[resource.pk_field_name] = related_obj.pk
        obj_data[field_name] = parent_inst.pk
        return self._create_or_update_related_object(resource, obj_data, via, partial_update)

    def create_update_or_remove(self, parent_inst, data, via, request, partial_update, form):
        model = get_model_from_relation(parent_inst.__class__, self.reverse_field_name)
        field_name = get_reverse_field_name(parent_inst.__class__, self.reverse_field_name)
        resource = self._get_resource(model, request)
        related_obj = self._get_obj_or_none(model, parent_inst, field_name)
        if data is None and related_obj:
            self._remove(resource, parent_inst, related_obj, field_name, via)
            return None
        elif data is not None:
            return self._create_or_update(resource, parent_inst, related_obj, field_name, via, data, partial_update)


class ReverseOneToOneField(ReverseSingleField):

    def _get_obj_or_none(self, model, parent_inst, field_name):
        return get_object_or_none(model, **{field_name: parent_inst.pk})

    def _remove(self, resource, parent_inst, related_obj, field_name, via):
        super(ReverseOneToOneField, self)._remove(resource, parent_inst, related_obj, field_name, via)
        setattr(parent_inst, getattr(parent_inst.__class__, self.reverse_field_name).cache_name, None)

    def _create_or_update(self, resource, parent_inst, related_obj, field_name, via, data, partial_update):
        obj = super(ReverseOneToOneField, self)._create_or_update(resource, parent_inst, related_obj, field_name, via,
                                                                  data, partial_update)
        setattr(parent_inst, self.reverse_field_name, obj)
        return obj


class ReverseManyField(ReverseField):

    is_deleted_not_selected_objects = True

    def _add_parent_inst_to_obj_data(self, parent_inst, field_name, data):
        if is_reverse_many_to_many(parent_inst, self.reverse_field_name):
            data = data.copy()
            data[field_name] = {'add': [parent_inst.pk]}
            return data
        else:
            return super(ReverseManyField, self)._add_parent_inst_to_obj_data(parent_inst, field_name, data)

    def _delete_reverse_objects(self, resource, data, via):
        errors = []
        for i, obj_data in enumerate(data):
            try:
                self._delete_related_object(
                    resource,
                    resource.update_deserialized_data(obj_data) if isinstance(obj_data, dict) else obj_data,
                    via
                )
            except DataInvalidException as ex:
                rel_obj_errors = ex.errors
                rel_obj_errors['_index'] = i
                errors.append(rel_obj_errors)

        if errors:
            raise DataInvalidException(errors)

    def create_update_or_remove(self, parent_inst, data, via, request, partial_update, form):
        model = get_model_from_relation(parent_inst.__class__, self.reverse_field_name)
        field_name = get_reverse_field_name(parent_inst.__class__, self.reverse_field_name)
        resource = self._get_resource(model, request)
        return self._update_reverse_related_objects(resource, model, parent_inst, field_name, via, data, partial_update)

    def _update_reverse_related_objects(self, resource, model, parent_inst, field_name, via, data, partial_update):
        if isinstance(data, (tuple, list)):
            new_object_pks = self._create_and_return_new_object_pk_list(resource, parent_inst, via, data,
                                                                        partial_update, field_name)
            # This is not optimal solution but is the most universal
            if self.is_deleted_not_selected_objects:
                self._delete_reverse_objects(
                    resource, resource._get_queryset().filter(**{field_name: parent_inst}).exclude(
                        pk__in=new_object_pks
                    ).values_list('pk', flat=True),
                    via
                )
            return model.objects.filter(pk__in=new_object_pks)
        else:
            raise DataInvalidException(ugettext('Data must be a collection'))


class ReverseStructuredManyField(ReverseManyField):

    def _remove_reverse_related_objects(self, resource, parent_inst, via, data, field_name):
        if isinstance(data, (tuple, list)):
            self._delete_reverse_objects(resource, data, via)
        else:
            raise DataInvalidException(ugettext('Data must be a collection'))

    def _add_reverse_related_objects(self, resource, model, parent_inst, via, data, partial_update, field_name):
        if isinstance(data, (tuple, list)):
            new_object_pks = self._create_and_return_new_object_pk_list(resource, parent_inst, via, data,
                                                                        partial_update, field_name)
            return model.objects.filter(pk__in=new_object_pks)
        else:
            raise DataInvalidException(ugettext('Data must be a collection'))

    def _add_and_remove_structured_objects(self, resource, model, parent_inst, field_name, via, data, partial_update):
        errors = {}
        if 'remove' in data:
            try:
                objects_qs = model.objects.none()
                self._remove_reverse_related_objects(resource, parent_inst, via, data.get('remove'), field_name)
            except DataInvalidException as ex:
                errors['remove'] = ex.errors
        if 'add' in data:
            try:
                objects_qs = self._add_reverse_related_objects(
                    resource, model, parent_inst, via, data.get('add'), partial_update, field_name
                )
            except DataInvalidException as ex:
                errors['add'] = ex.errors
        if errors:
            raise DataInvalidException(errors)
        else:
            return objects_qs

    def _update_structured_object(self, resource, model, parent_inst, field_name, via, data, partial_update):
        if 'set' in data:
            if {'remove', 'add'} & set(data.keys()):
                raise DataInvalidException(ugettext('set cannot be together with add or remove'))
            try:
                return super(ReverseStructuredManyField, self)._update_reverse_related_objects(
                    resource, model, parent_inst, field_name, via, data.get('set'), partial_update
                )
            except DataInvalidException as ex:
                raise DataInvalidException({'set': ex.errors})
        else:
            return self._add_and_remove_structured_objects(resource, model, parent_inst, field_name, via, data,
                                                           partial_update)

    def _update_reverse_related_objects(self, resource, model, parent_inst, field_name, via, data, partial_update):
        if isinstance(data, dict):
            return self._update_structured_object(resource, model, parent_inst, field_name, via, data, partial_update)
        else:
<<<<<<< HEAD
            return super(ReverseStructuredManyField, self)._update_reverse_related_objects(
                resource, model, parent_inst, field_name, via, data, partial_update
            )
=======
            super(ReverseStructuredManyField, self)._update_reverse_related_objects(
                resource, parent_inst, field_name, via, data, partial_update
            )


class ISODateTimeField(forms.DateTimeField):

    def strptime(self, value, format):
        return parser.parse(force_str(value))
>>>>>>> 1513a0ba
<|MERGE_RESOLUTION|>--- conflicted
+++ resolved
@@ -454,18 +454,12 @@
         if isinstance(data, dict):
             return self._update_structured_object(resource, model, parent_inst, field_name, via, data, partial_update)
         else:
-<<<<<<< HEAD
             return super(ReverseStructuredManyField, self)._update_reverse_related_objects(
                 resource, model, parent_inst, field_name, via, data, partial_update
             )
-=======
-            super(ReverseStructuredManyField, self)._update_reverse_related_objects(
-                resource, parent_inst, field_name, via, data, partial_update
-            )
 
 
 class ISODateTimeField(forms.DateTimeField):
 
     def strptime(self, value, format):
-        return parser.parse(force_str(value))
->>>>>>> 1513a0ba
+        return parser.parse(force_str(value))